--- conflicted
+++ resolved
@@ -1,45 +1,21 @@
 use axum::{
     routing::{get, post},
-<<<<<<< HEAD
-    Router, Extension,
-=======
     Extension, Router,
->>>>>>> fc7ee1c3
 };
 use log::{error, info};
 use std::net::SocketAddr;
 use tower_http::cors::CorsLayer;
 
 use crate::core::mcp_core::MCPCore;
-<<<<<<< HEAD
 use crate::http_server::handlers::{handle_mcp_request, health_check, sse_handler, json_rpc_handler};
-=======
-use crate::http_server::handlers::{
-    handle_mcp_request, health_check, message_handler, sse_handler,
-};
->>>>>>> fc7ee1c3
 
 pub async fn start_http_server(mcp_core: MCPCore, port: u16) -> Result<(), String> {
     let app = Router::new()
         .route("/", get(health_check))
         .route("/health", get(health_check))
-<<<<<<< HEAD
         .route("/mcp/sse", get(sse_handler).post(json_rpc_handler))
         .route("/mcp", post(handle_mcp_request))
         .layer(Extension(mcp_core.clone()));
-=======
-        .route("/mcp/sse", get(sse_handler))
-        .route(
-            "/mcp/message/{session_id}",
-            post(|path, body| async {
-                // Call the existing handler function directly
-                message_handler(path, body).await
-            }),
-        )
-        .route("/mcp", post(handle_mcp_request))
-        .layer(Extension(mcp_core))
-        .layer(CorsLayer::permissive());
->>>>>>> fc7ee1c3
 
     let addr = SocketAddr::from(([127, 0, 0, 1], port));
     info!("MCP HTTP server starting on {}", addr);
