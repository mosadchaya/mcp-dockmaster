--- conflicted
+++ resolved
@@ -100,12 +100,8 @@
 
 /// MCP server registration request
 #[derive(Debug, Deserialize)]
-<<<<<<< HEAD
-pub struct ToolRegistrationRequest {
-    pub tool_id: String,
-=======
 pub struct ServerRegistrationRequest {
->>>>>>> 3bc7aef8
+    pub tool_id: String,
     pub tool_name: String,
     pub description: String,
     pub tool_type: String, // "node", "python", "docker"
