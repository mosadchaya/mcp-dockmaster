--- conflicted
+++ resolved
@@ -24,15 +24,9 @@
 
 [lib]
 name = "mcp_core"
-<<<<<<< HEAD
 path = "src/lib.rs"
 
 [dev-dependencies]
 tokio = { version = "1.0", features = ["full", "test-util"] } 
-=======
-path = "src/lib.rs"   
-
-[dev-dependencies]
 serial_test = "3.0.0"
-tempfile = "3.10.1"     
->>>>>>> 500e2650
+tempfile = "3.10.1"     