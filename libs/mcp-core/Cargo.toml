[package]
name = "mcp_dockmaster_core"
version = "0.1.0"
edition = "2021"
description = "Core functionality for MCP Dockmaster"
authors = ["MCP Team"]

[dependencies]
<<<<<<< HEAD
serde = { version = "1.0", features = ["derive"] }
serde_json = "1.0"
tokio = { version = "1", features = ["full"] }
reqwest = { version = "0.12.12", features = ["json", "gzip"] }
axum = { version = "0.8.1", features = ["macros"] }
tower = { version = "0.4" }
=======
serde = { version = "1.0.219", features = ["derive"] }
serde_json = "1"
tokio = { version = "1.44.1", features = ["full"] }
reqwest = { version = "0.12.14", features = ["json", "gzip"] }
axum = { version = "0.8.1", features = ["macros"] }
tower = "0.5.2"
>>>>>>> b2f17c20
tower-http = { version = "0.6.2", features = ["cors"] }
hyper = "1.6.0"
log = "0.4.26"
thiserror = "2.0.12"
env_logger = "0.11.7"
directories = "6.0.0"
diesel = { version = "2.2.8", features = ["sqlite", "r2d2"] }
diesel_migrations = { version = "2.1.0", features = ["sqlite"] }
libsqlite3-sys = { version = "0.31.0", features = ["bundled"] }
futures = "0.3.31"
lazy_static = "1.4.0"
anyhow = "1.0"
async-trait = "0.1.88"
toml = "0.8.20"
regex = "1.11.1"
sysinfo = "0.33.1"
once_cell = "1.21.1"
home = "0.5"
strip-ansi-escapes = "0.2"
<<<<<<< HEAD
# MCP client from the local repository
mcp_sdk_server = { package = "mcp-server", git = "https://github.com/modelcontextprotocol/rust-sdk.git", rev = "4597d1f" }
mcp_sdk_core = { package = "mcp-core", git = "https://github.com/modelcontextprotocol/rust-sdk.git", rev = "4597d1f" }
mcp_sdk_client = { package = "mcp-client", git = "https://github.com/modelcontextprotocol/rust-sdk.git", rev = "4597d1f" }
=======
mcp_sdk_core = { package = "mcp-core", git = "https://github.com/dcSpark/rust-sdk.git", branch = "main" }
mcp_sdk_client = { package = "mcp-client", git = "https://github.com/dcSpark/rust-sdk.git", branch = "main" }
>>>>>>> b2f17c20

[lib]
name = "mcp_dockmaster_core"
path = "src/lib.rs"

[dev-dependencies]
tokio = { version = "1", features = ["full", "test-util"] }
serial_test = "3.0.0"
<<<<<<< HEAD
tempfile = "3.10.1"
env_logger = "0.10"
=======
tempfile = "3.19.0"
>>>>>>> b2f17c20
<|MERGE_RESOLUTION|>--- conflicted
+++ resolved
@@ -6,21 +6,12 @@
 authors = ["MCP Team"]
 
 [dependencies]
-<<<<<<< HEAD
-serde = { version = "1.0", features = ["derive"] }
-serde_json = "1.0"
-tokio = { version = "1", features = ["full"] }
-reqwest = { version = "0.12.12", features = ["json", "gzip"] }
-axum = { version = "0.8.1", features = ["macros"] }
-tower = { version = "0.4" }
-=======
 serde = { version = "1.0.219", features = ["derive"] }
 serde_json = "1"
 tokio = { version = "1.44.1", features = ["full"] }
 reqwest = { version = "0.12.14", features = ["json", "gzip"] }
 axum = { version = "0.8.1", features = ["macros"] }
 tower = "0.5.2"
->>>>>>> b2f17c20
 tower-http = { version = "0.6.2", features = ["cors"] }
 hyper = "1.6.0"
 log = "0.4.26"
@@ -40,15 +31,8 @@
 once_cell = "1.21.1"
 home = "0.5"
 strip-ansi-escapes = "0.2"
-<<<<<<< HEAD
-# MCP client from the local repository
-mcp_sdk_server = { package = "mcp-server", git = "https://github.com/modelcontextprotocol/rust-sdk.git", rev = "4597d1f" }
-mcp_sdk_core = { package = "mcp-core", git = "https://github.com/modelcontextprotocol/rust-sdk.git", rev = "4597d1f" }
-mcp_sdk_client = { package = "mcp-client", git = "https://github.com/modelcontextprotocol/rust-sdk.git", rev = "4597d1f" }
-=======
 mcp_sdk_core = { package = "mcp-core", git = "https://github.com/dcSpark/rust-sdk.git", branch = "main" }
 mcp_sdk_client = { package = "mcp-client", git = "https://github.com/dcSpark/rust-sdk.git", branch = "main" }
->>>>>>> b2f17c20
 
 [lib]
 name = "mcp_dockmaster_core"
@@ -57,9 +41,4 @@
 [dev-dependencies]
 tokio = { version = "1", features = ["full", "test-util"] }
 serial_test = "3.0.0"
-<<<<<<< HEAD
-tempfile = "3.10.1"
-env_logger = "0.10"
-=======
-tempfile = "3.19.0"
->>>>>>> b2f17c20
+tempfile = "3.19.0"