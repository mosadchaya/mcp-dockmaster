--- conflicted
+++ resolved
@@ -22,12 +22,9 @@
 diesel_migrations = { version = "2.1.0", features = ["sqlite"] }
 libsqlite3-sys = { version = "0.31.0", features = ["bundled"] }
 futures = "0.3.31"
-<<<<<<< HEAD
 lazy_static = "1.4.0"
-=======
 anyhow = "1.0"
 async-trait = "0.1.87"
->>>>>>> 3bc7aef8
 
 [lib]
 name = "mcp_core"
