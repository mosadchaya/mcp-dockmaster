--- conflicted
+++ resolved
@@ -1,13 +1,7 @@
-<<<<<<< HEAD
-import { Tools } from "../types.ts";
-import { MCPInstall } from "./MCPInstall.ts";
-import { MCPSearch } from "./MCPSearch.ts";
-=======
 import { Tools } from "../types";
 import { MCPConfig } from "./MCPConfig";
 import { MCPInstall } from "./MCPInstall";
 import { MCPSearch } from "./MCPSearch";
->>>>>>> 641087d5
 
 
 export async function runInternalTool(params: { name: string, arguments: Record<string, any> }): Promise<{ isInternalTool: boolean, result: any }> {
