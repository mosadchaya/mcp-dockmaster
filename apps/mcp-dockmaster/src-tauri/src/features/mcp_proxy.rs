use mcp_core::{
    core::{
        mcp_core::MCPCore, mcp_core_database_ext::McpCoreDatabaseExt,
        mcp_core_installers_ext::McpCoreInstallersExt, mcp_core_proxy_ext::McpCoreProxyExt,
    },
    models::types::{
        DiscoverServerToolsRequest, ServerConfigUpdateRequest, ServerRegistrationRequest,
        ServerRegistrationResponse, ServerToolInfo, ServerUninstallResponse, ServerUpdateRequest,
        ToolConfigUpdateResponse, ToolExecutionRequest, ToolExecutionResponse,
        ToolUninstallRequest, ToolUpdateResponse,
    },
    types::RuntimeServer,
};
use tauri::State;

/// Register a new tool with the MCP server
#[tauri::command]
pub async fn register_server(
    mcp_core: State<'_, MCPCore>,
    request: ServerRegistrationRequest,
) -> Result<ServerRegistrationResponse, String> {
    mcp_core.register_server(request).await
}

/// List all registered tools
#[tauri::command]
pub async fn list_servers(mcp_core: State<'_, MCPCore>) -> Result<Vec<RuntimeServer>, String> {
    mcp_core.list_servers().await
}

/// List all available tools from all running MCP servers
#[tauri::command]
pub async fn list_all_server_tools(
    mcp_core: State<'_, MCPCore>,
) -> Result<Vec<ServerToolInfo>, String> {
    mcp_core.list_all_server_tools().await
}

/// Discover tools from a specific MCP server
#[tauri::command]
pub async fn discover_tools(
    mcp_core: State<'_, MCPCore>,
    request: DiscoverServerToolsRequest,
) -> Result<Vec<ServerToolInfo>, String> {
    mcp_core.list_server_tools(request).await
}

/// Execute a tool from an MCP server
#[tauri::command]
pub async fn execute_proxy_tool(
    mcp_core: State<'_, MCPCore>,
    request: ToolExecutionRequest,
) -> Result<ToolExecutionResponse, String> {
    mcp_core.execute_proxy_tool(request).await
}

/// Update a tool's status (enabled/disabled)
#[tauri::command]
pub async fn update_server_status(
    mcp_core: State<'_, MCPCore>,
    request: ServerUpdateRequest,
) -> Result<ToolUpdateResponse, String> {
    mcp_core.update_server_status(request).await
}

/// Update a tool's configuration (environment variables)
#[tauri::command]
pub async fn update_server_config(
    mcp_core: State<'_, MCPCore>,
    request: ServerConfigUpdateRequest,
) -> Result<ToolConfigUpdateResponse, String> {
    mcp_core.update_server_config(request).await
}

/// Uninstall a registered tool
#[tauri::command]
pub async fn uninstall_server(
    mcp_core: State<'_, MCPCore>,
    request: ToolUninstallRequest,
) -> Result<ServerUninstallResponse, String> {
    mcp_core.uninstall_server(request).await
}

/// Check if the database exists and has data
#[tauri::command]
pub async fn check_database_exists_command(mcp_core: State<'_, MCPCore>) -> Result<bool, String> {
    mcp_core.check_database_exists().await
}

/// Clear all data from the database
#[tauri::command]
pub async fn clear_database_command(mcp_core: State<'_, MCPCore>) -> Result<(), String> {
    mcp_core.clear_database().await
}

/// Restart a tool by its ID
#[tauri::command(rename_all = "camelCase")]
pub async fn restart_server_command(
    mcp_core: State<'_, MCPCore>,
    server_id: String,
) -> Result<ToolUpdateResponse, String> {
    mcp_core.restart_server_command(server_id).await
}

<<<<<<< HEAD
// Check if Claude is installed
#[tauri::command]
pub async fn check_claude_installed(mcp_core: State<'_, MCPCore>) -> Result<bool, String> {
    mcp_core.is_claude_installed().await
}

// Check if Cursor is installed
#[tauri::command]
pub async fn check_cursor_installed(mcp_core: State<'_, MCPCore>) -> Result<bool, String> {
    mcp_core.is_cursor_installed().await
}

// Install Claude
#[tauri::command]
pub async fn install_claude(mcp_core: State<'_, MCPCore>) -> Result<(), String> {
    mcp_core.install_claude().await
}

// Install Cursor
#[tauri::command]
pub async fn install_cursor(mcp_core: State<'_, MCPCore>) -> Result<(), String> {
    mcp_core.install_cursor().await
}

// Get Claude config
#[tauri::command]
pub async fn get_claude_config(mcp_core: State<'_, MCPCore>) -> Result<String, String> {
    mcp_core.get_claude_config().await
}

// Get Cursor config
#[tauri::command]
pub async fn get_cursor_config(mcp_core: State<'_, MCPCore>) -> Result<String, String> {
    mcp_core.get_cursor_config().await
=======
/// Import a server from a GitHub repository URL
#[tauri::command]
pub async fn import_server_from_url(
    mcp_core: State<'_, MCPCore>,
    url: String,
) -> Result<ServerRegistrationResponse, String> {
    mcp_core.import_server_from_url(url).await
>>>>>>> 384f94a7
}<|MERGE_RESOLUTION|>--- conflicted
+++ resolved
@@ -102,7 +102,6 @@
     mcp_core.restart_server_command(server_id).await
 }
 
-<<<<<<< HEAD
 // Check if Claude is installed
 #[tauri::command]
 pub async fn check_claude_installed(mcp_core: State<'_, MCPCore>) -> Result<bool, String> {
@@ -137,7 +136,8 @@
 #[tauri::command]
 pub async fn get_cursor_config(mcp_core: State<'_, MCPCore>) -> Result<String, String> {
     mcp_core.get_cursor_config().await
-=======
+}
+
 /// Import a server from a GitHub repository URL
 #[tauri::command]
 pub async fn import_server_from_url(
@@ -145,5 +145,4 @@
     url: String,
 ) -> Result<ServerRegistrationResponse, String> {
     mcp_core.import_server_from_url(url).await
->>>>>>> 384f94a7
 }