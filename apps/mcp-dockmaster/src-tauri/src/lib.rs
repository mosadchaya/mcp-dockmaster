use crate::features::mcp_proxy::{
    check_database_exists_command, clear_database_command, discover_tools, execute_proxy_tool,
    import_server_from_url, list_all_server_tools, list_servers, register_server,
    restart_server_command, uninstall_server, update_server_config, update_server_status,
};
use features::mcp_proxy::{
    check_claude_installed, check_cursor_installed, get_claude_config, get_cursor_config,
    install_claude, install_cursor, is_process_running, restart_process,
};
use log::{error, info};
use mcp_core::core::{mcp_core::MCPCore, mcp_core_proxy_ext::McpCoreProxyExt};
use tauri::{utils::platform, Emitter, Manager, RunEvent};
use tray::create_tray;
use updater::{check_for_updates, check_for_updates_command};

mod features;
mod tray;
mod updater;

mod commands {
    use std::{
        process::Command,
        sync::atomic::{AtomicBool, Ordering},
    };

    // Global flag to track initialization status
    pub static INITIALIZATION_COMPLETE: AtomicBool = AtomicBool::new(false);

    #[tauri::command]
    pub async fn check_node_installed() -> Result<bool, String> {
        match Command::new("node").arg("--version").output() {
            Ok(_) => Ok(true),
            Err(_) => Ok(false),
        }
    }

    #[tauri::command]
    pub async fn check_uv_installed() -> Result<bool, String> {
        match Command::new("uv").arg("--version").output() {
            Ok(_) => Ok(true),
            Err(_) => Ok(false),
        }
    }

    #[tauri::command]
    pub async fn check_docker_installed() -> Result<bool, String> {
        match Command::new("docker").arg("--version").output() {
            Ok(_) => Ok(true),
            Err(_) => Ok(false),
        }
    }

    #[tauri::command]
    pub async fn check_initialization_complete() -> Result<bool, String> {
        Ok(INITIALIZATION_COMPLETE.load(Ordering::Relaxed))
    }
}
fn cleanup_mcp_processes(app_handle: &tauri::AppHandle) {
    let mcp_core = app_handle.state::<MCPCore>();
    if let Ok(handle) = tokio::runtime::Handle::try_current() {
        let mcp_core = mcp_core.inner().clone();
        handle.spawn(async move {
            let result = mcp_core.kill_all_processes().await;
            if let Err(e) = result {
                error!("Failed to kill all MCP processes: {}", e);
            }
        });
    }
}

fn init_services(app_handle: tauri::AppHandle) {
    tokio::spawn(async move {
        let mcp_core = app_handle.state::<MCPCore>();
        let result = mcp_core.init().await;
        if let Err(e) = result {
            error!("Failed to initialize MCP services: {:?}", e);
        }

        // Set the initialization complete flag
        commands::INITIALIZATION_COMPLETE.store(true, std::sync::atomic::Ordering::Relaxed);

        info!("Background initialization of MCP services completed");

        // Emit an event to notify the frontend that initialization is complete
        if let Err(e) = app_handle.emit("mcp-initialization-complete", ()) {
            error!("Failed to emit initialization complete event: {}", e);
        } else {
            info!("Emitted initialization complete event");
        }
    });
}

fn init_mcp_core(app_handle: &tauri::AppHandle) -> Result<(), String> {
    let proxy_server_sidecar_name = "mcp-proxy-server";
    let proxy_server_sidecar_path = match platform::current_exe()
        .map_err(|_| "failed to get current exe")?
        .parent()
    {
        #[cfg(windows)]
        Some(exe_dir) => Ok(exe_dir
            .join(proxy_server_sidecar_name)
            .with_extension("exe")),
        #[cfg(not(windows))]
        Some(exe_dir) => Ok(exe_dir.join(proxy_server_sidecar_name)),
        None => Err("failed to get proxy server sidecar path".to_string()),
    }?;

    if !proxy_server_sidecar_path.exists() {
        let error_message = format!(
            "proxy server sidecar binary not found in path {}",
            proxy_server_sidecar_path.display()
        );
        return Err(error_message);
    }
    info!(
        "Proxy server sidecar path: {}",
        proxy_server_sidecar_path.display()
    );

    let database_path = app_handle
        .path()
        .app_data_dir()
        .map_err(|_| "failed to get app data dir")?
        .join("mcp_dockmaster.db");

    info!("database path: {}", database_path.display());

    let mcp_core = MCPCore::new(database_path, proxy_server_sidecar_path.to_path_buf());
    app_handle.manage(mcp_core.clone());
    Ok(())
}

#[cfg(target_os = "macos")]
fn handle_window_reopen(app_handle: &tauri::AppHandle) {
    let main_window_label = "main";

    if let Some(window) = app_handle.get_webview_window(main_window_label) {
        window.show().unwrap();
        window.center().unwrap();
        let _ = window.set_focus();
    } else {
        let main_window_config = app_handle
            .config()
            .app
            .windows
            .iter()
            .find(|w| w.label == main_window_label)
            .unwrap()
            .clone();

        if let Ok(builder) =
            tauri::WebviewWindowBuilder::from_config(app_handle, &main_window_config)
        {
            if let Err(e) = builder.build() {
                eprintln!("Failed to build main window: {}", e);
            }
        } else {
            eprintln!("Failed to create WebviewWindowBuilder from config");
        }
    }
}

#[cfg_attr(mobile, tauri::mobile_entry_point)]
pub async fn run() {
    tauri::Builder::default()
        .plugin(tauri_plugin_single_instance::init(|_app, _args, _cwd| {}))
        .plugin(tauri_plugin_log::Builder::new().build())
        .plugin(tauri_plugin_opener::init())
        .plugin(tauri_plugin_shell::init())
        .plugin(tauri_plugin_updater::Builder::new().build())
        .plugin(tauri_plugin_dialog::init())
        .setup(|app| {
            create_tray(app.handle())?;

            // Check for updates in the background when the app is opened
            let app_handle_clone = app.handle().clone();
            tauri::async_runtime::spawn(async move {
                let _ = check_for_updates(&app_handle_clone).await;
            });

            init_mcp_core(app.handle())?;

            // Start background initialization after the UI has started
            let app_handle = app.handle().clone();
            init_services(app_handle);

            Ok(())
        })
        .invoke_handler(tauri::generate_handler![
            commands::check_node_installed,
            commands::check_uv_installed,
            commands::check_docker_installed,
            commands::check_initialization_complete,
            register_server,
            list_servers,
            list_all_server_tools,
            discover_tools,
            execute_proxy_tool,
            update_server_status,
            update_server_config,
            restart_server_command,
            uninstall_server,
            check_database_exists_command,
            clear_database_command,
            check_claude_installed,
            check_cursor_installed,
            install_claude,
            install_cursor,
            get_claude_config,
            get_cursor_config,
            import_server_from_url,
<<<<<<< HEAD
            check_for_updates_command
=======
            restart_process,
            is_process_running,
>>>>>>> d47f672d
        ])
        .build(tauri::generate_context!())
        .expect("Error while running Tauri application")
        .run(move |app_handle, event| match event {
            RunEvent::ExitRequested { api, .. } => {
                // First, prevent exit to handle cleanup
                api.prevent_exit();

                // Cleanup processes
                cleanup_mcp_processes(app_handle);
            }
            RunEvent::Exit { .. } => {
                // Cleanup processes
                cleanup_mcp_processes(app_handle);
                std::process::exit(0);
            }
            #[cfg(target_os = "macos")]
            RunEvent::Reopen { .. } => handle_window_reopen(app_handle),
            _ => {}
        });
}<|MERGE_RESOLUTION|>--- conflicted
+++ resolved
@@ -209,12 +209,9 @@
             get_claude_config,
             get_cursor_config,
             import_server_from_url,
-<<<<<<< HEAD
-            check_for_updates_command
-=======
             restart_process,
             is_process_running,
->>>>>>> d47f672d
+            check_for_updates_command
         ])
         .build(tauri::generate_context!())
         .expect("Error while running Tauri application")
